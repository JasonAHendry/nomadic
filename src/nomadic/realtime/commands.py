--- conflicted
+++ resolved
@@ -1,9 +1,6 @@
 import os
-<<<<<<< HEAD
 from pathlib import Path
-=======
 from shutil import rmtree
->>>>>>> 69aba736
 
 import click
 
@@ -141,7 +138,9 @@
     output = get_output_path(experiment_name, output, workspace)
     metadata_csv = get_metadata_path(experiment_name, metadata_csv, workspace)
     region_bed = get_region_path(region_bed, workspace)
-    fastq_dir = get_fastqdir_path(experiment_name, fastq_dir)
+    minknow_dir, fastq_dir = minknow.resolve_minknow_fastq_dirs(
+        minknow_dir, experiment_name
+    )
 
     validate_reference(reference_name)
 
@@ -172,7 +171,8 @@
             experiment_name,
             output,
             workspace_path,
-            fastq_dir,
+            str(fastq_dir),
+            str(minknow_dir.absolute()),
             metadata_csv,
             region_bed,
             reference_name,
@@ -199,13 +199,6 @@
             param_hint="-r/--reference_name",
             message=f"Reference genome '{reference_name}' is not available. Available references: {', '.join(REFERENCE_COLLECTION.keys())}.",
         )
-
-
-def get_fastqdir_path(experiment_name, fastq_dir):
-    if not minknow.is_fastq_dir(fastq_dir):
-        # should be base path of minknow data, build fastq glob with experiment name.
-        fastq_dir = minknow.fastq_dir_glob(fastq_dir, experiment_name)
-    return fastq_dir
 
 
 def get_region_path(region_bed, workspace):
@@ -222,13 +215,7 @@
                 message=f"Region BED file not found at {region_bed}.",
             )
 
-<<<<<<< HEAD
-    minknow_dir, fastq_dir = minknow.resolve_minknow_fastq_dirs(
-        minknow_dir, experiment_name
-    )
-=======
     return region_bed
->>>>>>> 69aba736
 
 
 def get_metadata_path(experiment_name, metadata_csv, workspace):
@@ -255,20 +242,5 @@
             message=f"Workspace '{workspace_path}' does not exist or is not a workspace. Please use nomadic start to create a new workspace, or navigate to your workspace",
         )
 
-<<<<<<< HEAD
-    main(
-        experiment_name,
-        output,
-        workspace_path,
-        fastq_dir,
-        str(minknow_dir.absolute()),
-        metadata_csv,
-        region_bed,
-        reference_name,
-        call,
-        verbose,
-    )
-=======
     workspace = Workspace(workspace_path)
-    return workspace
->>>>>>> 69aba736
+    return workspace