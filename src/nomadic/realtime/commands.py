import os
from pathlib import Path
from shutil import rmtree

import click

from nomadic.download.references import REFERENCE_COLLECTION
from nomadic.util import minknow
from nomadic.util.cli import (
    complete_bed_file,
    complete_experiment_name,
    load_defaults_from_config,
)
from nomadic.util.config import default_config_path, load_config
from nomadic.util.exceptions import MetadataFormatError
from nomadic.util.workspace import (
    Workspace,
    check_if_workspace,
    looks_like_a_bed_filepath,
)
<<<<<<< HEAD
=======
from nomadic.util.exceptions import MetadataFormatError
from nomadic.util.cli import (
    complete_experiment_name,
    complete_bed_file,
    load_default_function_for,
)
>>>>>>> 4e5111e3


@click.command(
    short_help="Run analysis in real-time.",
)
@click.option(
    "-w",
    "--workspace",
    "workspace_path",
    default="./",
    show_default="current directory",
    type=click.Path(exists=True, file_okay=False, dir_okay=True),
    help="Path of the workspace where all input/output files (beds, metadata, results) are stored. "
    "The workspace directory simplifies the use of nomadic in that many arguments don't need to be listed "
    "as they are predefined in the workspace config or can be loaded from the workspace",
)
@click.argument(
    "experiment_name",
    type=str,
    shell_complete=complete_experiment_name,
)
@click.option(
    callback=load_default_function_for("realtime"),
    expose_value=False,
)
@click.option(
    "-o",
    "--output",
    type=click.Path(dir_okay=True, file_okay=False),
    show_default="<workspace>/results/<experiment_name>",
    help="Path to the output directory where results of this experiment will be stored. Usually the default of storing it in the workspace should be enough.",
)
@click.option(
    "-k",
    "--minknow_dir",
    type=click.Path(file_okay=False, dir_okay=True, path_type=Path),
    default="/var/lib/minknow/data",
    show_default=True,
    help="Path to the minknow output directory. Can be either the base directory, e.g. /var/lib/minknow/data, or the directory of the experiment, e.g. /var/lib/minknow/data/<experiment_name>.",
)
@click.option(
    "-f",
    "--fastq_dir",
    type=click.Path(file_okay=False, dir_okay=True),
    help="Path or glob to the fastq files. This should only be used when the full minknow dir can not be provided, as some features likes backup will not work. Prefer using --minknow_dir. If --fastq_dir is provided, --minknow_dir is ignored.",
)
@click.option(
    "-m",
    "--metadata_path",
    type=click.Path(exists=True, dir_okay=False, file_okay=True),
    help="Path to metadata file (CSV or XLSX (Excel)) containing barcode and sample information.",
    show_default="<workspace>/metadata/<experiment_name>.csv",
)
@click.option(
    "-b",
    "--region_bed",
    type=click.Path(),
    required=False,
    help="Path to BED file specifying genomic regions of interest or name of panel, e.g. 'nomads8' or 'nomadsMVP'.",
    shell_complete=complete_bed_file,
)
@click.option(
    "-r",
    "--reference_name",
    type=click.Choice(REFERENCE_COLLECTION),
    help="Choose a reference genome to be used in real-time analysis.",
)
@click.option(
    "--call",
    is_flag=True,
    default=False,
    help="Perform preliminary variant calling of biallelic SNPs in real-time. (Deprecated, use --caller instead)",
)
@click.option(
    "-c",
    "--caller",
    help="Call biallelic SNPs in real-time with the indicated variant caller. If this flag is omitted, no variant calling is performed.",
    default=None,
    type=click.Choice(["bcftools", "delve"]),
)
@click.option(
    "--overwrite",
    is_flag=True,
    default=False,
    help="Overwrite existing output directory if it exists.",
)
@click.option(
    "--resume",
    is_flag=True,
    default=False,
    help="Resume a previous experiment run if the output directory already exists. Only use if you want to force resuming an already started experiment. "
    "Not needed in interactive mode as this will be prompted",
)
@click.option(
    "--dashboard/--no-dashboard",
    default=True,
    help="Whether to start the web dashboard to monitor the run.",
)
@click.option(
    "-v",
    "--verbose",
    is_flag=True,
    default=False,
    help="Increase logging verbosity. Helpful for debugging.",
)
def realtime(
    experiment_name,
    output,
    workspace_path,
    minknow_dir,
    fastq_dir,
    metadata_path,
    region_bed,
    reference_name,
    call,
    caller,
    overwrite,
    resume,
    dashboard,
    verbose,
):
    """
    Analyse data being produced by MinKNOW while sequencing is ongoing
    """
    workspace = get_workspace(workspace_path)
    output = get_output_path(experiment_name, output, workspace)
    metadata_path = get_metadata_path(experiment_name, metadata_path, workspace)
    region_bed = get_region_path(region_bed, workspace)
    minknow_dir, fastq_dir = get_minknow_fastq_dirs(
        experiment_name, minknow_dir, fastq_dir
    )

    validate_reference(reference_name)

    if os.path.exists(output):
        if overwrite:
            rmtree(output)
        elif not resume:
            choice = click.prompt(
                f"Output directory {output} already exists. Do you want to resume (y) a previous experiment run? If not, you can restart (r) the run, which will delete the existing output directory.",
                type=click.Choice(["y", "n", "r"], case_sensitive=False),
            )
            if choice == "n":
                raise click.Abort()
            elif choice == "r":
                click.confirm(
                    f"Are you sure you want to delete the existing output directory {output} and restart the experiment? This will delete all existing results in that directory.",
                    abort=True,
                )
                rmtree(output)

    if not caller and call:
        caller = "bcftools"

    from .main import main

    try:
        main(
            experiment_name,
            output,
            workspace_path,
            fastq_dir,
            minknow_dir,
            metadata_path,
            region_bed,
            reference_name,
            caller,
            verbose,
            with_dashboard=dashboard,
            realtime=True,
        )
    except MetadataFormatError as e:
        raise click.BadParameter(
            param_hint="-m/--metadata_path",
            message=str(e),
        ) from e


def get_minknow_fastq_dirs(experiment_name, minknow_dir, fastq_dir):
    if fastq_dir is None:
        return minknow.resolve_minknow_fastq_dirs(minknow_dir, experiment_name)
    else:
        # If fastq_dir is manually given, we assume there is no minknow dir
        return None, fastq_dir


def validate_reference(reference_name):
    if reference_name is None:
        raise click.BadParameter(
            param_hint="-r/--reference_name",
            message="Reference genome must be specified. Use -r/--reference_name to select a reference genome.",
        )
    elif reference_name not in REFERENCE_COLLECTION:
        raise click.BadParameter(
            param_hint="-r/--reference_name",
            message=f"Reference genome '{reference_name}' is not available. Available references: {', '.join(REFERENCE_COLLECTION.keys())}.",
        )


def get_region_path(region_bed, workspace):
    if not os.path.isfile(region_bed):
        if not looks_like_a_bed_filepath(region_bed):
            # Assume it's a panel name
            region_bed = workspace.get_bed_file(region_bed)
            if not os.path.isfile(region_bed):
                raise click.BadParameter(
                    message=f"Region BED file not found at {region_bed}. Possible panel names: {workspace.get_panel_names()}.",
                )
        else:
            raise click.BadParameter(
                message=f"Region BED file not found at {region_bed}.",
            )

    return region_bed


def get_metadata_path(experiment_name, metadata_path, workspace):
    if metadata_path is None:
        files = [
            workspace.get_metadata_csv(experiment_name),
            workspace.get_metadata_xlsx(experiment_name),
        ]

        config_path = os.path.join(workspace.path, default_config_path)
        shared_folder = (
            load_config(config_path).get("defaults", None).get("shared_folder", None)
        )
        if shared_folder is not None:
            stub = os.path.join(
                shared_folder, workspace.get_name(), "metadata", f"{experiment_name}"
            )
            files.extend(
                [
                    stub + ".csv",
                    stub + ".xlsx",
                ]
            )

        for file in files:
            if os.path.isfile(file):
                metadata_path = file
                break

    if metadata_path is None or not os.path.isfile(metadata_path):
        raise click.BadParameter(
            message=f"Metadata file not found. Did you create your metadata file in `{workspace.get_metadata_dir()}` and does the name match `{experiment_name}`?",
        )

    return metadata_path


def get_output_path(experiment_name, output, workspace):
    if output is None:
        output = workspace.get_output_dir(experiment_name)
    return output


def get_workspace(workspace_path):
    if not check_if_workspace(workspace_path):
        raise click.BadParameter(
            param_hint="-w/--workspace",
            message=f"Workspace '{workspace_path}' does not exist or is not a workspace. Please use nomadic start to create a new workspace, or navigate to your workspace",
        )

    workspace = Workspace(workspace_path)
    return workspace<|MERGE_RESOLUTION|>--- conflicted
+++ resolved
@@ -9,7 +9,7 @@
 from nomadic.util.cli import (
     complete_bed_file,
     complete_experiment_name,
-    load_defaults_from_config,
+    load_default_function_for,
 )
 from nomadic.util.config import default_config_path, load_config
 from nomadic.util.exceptions import MetadataFormatError
@@ -18,15 +18,6 @@
     check_if_workspace,
     looks_like_a_bed_filepath,
 )
-<<<<<<< HEAD
-=======
-from nomadic.util.exceptions import MetadataFormatError
-from nomadic.util.cli import (
-    complete_experiment_name,
-    complete_bed_file,
-    load_default_function_for,
-)
->>>>>>> 4e5111e3
 
 
 @click.command(
