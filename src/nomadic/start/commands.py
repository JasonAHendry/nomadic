import os
from importlib.resources import files
from dataclasses import dataclass

import click

from nomadic.util.config import default_config_path, write_config
from nomadic.util.workspace import Workspace


# --------------------------------------------------------------------------------
# Workspace definitions for different organisms
#
# To add an organism:
# - Define an Organism inside _organism = [...]
# - Ensure the reference genome is available: src/nomadic/download/references.py
# - Add BED(s) to src/nomadic/start/data/beds/<organism_name>/*.bed
# --------------------------------------------------------------------------------


@dataclass
class Organism:
    name: str
    reference: str
    default_bed: str
    caller: str


_organisms = [
    Organism("pfalciparum", "Pf3D7", "nomadsMVP", "delve"),
    Organism("agambiae", "AgPEST", "nomadsIR", "bcftools"),
]
ORGANISM_COLLECTION = {organism.name: organism for organism in _organisms}


# --------------------------------------------------------------------------------
# Workspace creation (downloading / copying files)
#
# --------------------------------------------------------------------------------


def setup_organism(
    workspace: Workspace,
    organism: Organism,
) -> None:
    """
    Setup a workspace for a specific organism
    """
    from nomadic.download.main import main as download_reference

    download_reference(organism.reference)
    copy_bed_files(workspace, organism_name=organism.name)
    copy_example_metadata(workspace)

<<<<<<< HEAD
    click.echo(f"Setting reference genome: {organism.reference}")
    click.echo(f"Setting default BED file: {organism.default_bed}")
    click.echo(f"Setting default variant caller: {organism.caller}")

    defaults = {
        "reference_name": organism.reference,
        "region_bed": organism.default_bed,
        "caller": organism.caller,
=======
    default_bed = "nomadsMVP"
    caller = "delve"

    click.echo(f"Setting reference genome: {reference_name}")
    click.echo(f"Setting default BED file: {default_bed}")
    click.echo(f"Setting default variant caller: {caller}")

    defaults = {
        "reference_name": reference_name,
        "region_bed": default_bed,
        "caller": caller,
>>>>>>> 7b47f990
    }
    write_config(
        config={"defaults": defaults},
        config_path=os.path.join(workspace.path, default_config_path),
    )


def copy_example_metadata(workspace):
    click.echo("Copying example metadata file.")
    example_metadata_file = files("nomadic.start").joinpath(
        "data", "0000-00-00_example.csv"
    )
    data = example_metadata_file.read_text()
    dest_path = os.path.join(workspace.get_metadata_dir(), "0000-00-00_example.csv")
    with open(dest_path, "w") as text_file:
        text_file.write(data)


def copy_bed_files(workspace: Workspace, *, organism_name):
    bed_files = files("nomadic.start").joinpath("data", "beds", organism_name).iterdir()
    click.echo("Copying amplicon BED files.")
    for bed_file in bed_files:
        data = bed_file.read_text()
        dest_path = os.path.join(workspace.get_beds_dir(), bed_file.name)
        with open(dest_path, "w") as text_file:
            text_file.write(data)


# --------------------------------------------------------------------------------
# Main command
#
#
# --------------------------------------------------------------------------------


@click.argument(
    "organism",
    type=click.Choice(ORGANISM_COLLECTION, case_sensitive=False),
    required=True,
)
@click.option(
    "-w",
    "--workspace",
    "workspace_path",
    default="nomadic",
    type=click.Path(exists=False),
    show_default=True,
    help="Path to workspace.",
)
@click.command(short_help="Start a workspace.")
def start(organism, workspace_path) -> None:
    """
    Get started with nomadic.

    This command will help you set up a new workspace for a specific organism.

    \b
    Currently supported organisms:
    - Plasmodium falciparum (pfalciparum)
    - Anopheles gambiae (agambiae)

    """

    click.echo(f"Workspace will be created at: {workspace_path}")
    workspace = Workspace.create_from_directory(workspace_path)

    if organism not in ORGANISM_COLLECTION:  # this should be handled by click.
        raise RuntimeError(
            f"Organism {organism} is not available. Choose from {', '.join(ORGANISM_COLLECTION)}."
        )

    setup_organism(workspace=workspace, organism=ORGANISM_COLLECTION[organism])

    click.echo(
        f"You can now enter your workspace with `cd {workspace_path}`"
        " and run `nomadic realtime <experiment_name>` to start real-time analysis."
    )<|MERGE_RESOLUTION|>--- conflicted
+++ resolved
@@ -52,7 +52,6 @@
     copy_bed_files(workspace, organism_name=organism.name)
     copy_example_metadata(workspace)
 
-<<<<<<< HEAD
     click.echo(f"Setting reference genome: {organism.reference}")
     click.echo(f"Setting default BED file: {organism.default_bed}")
     click.echo(f"Setting default variant caller: {organism.caller}")
@@ -61,19 +60,7 @@
         "reference_name": organism.reference,
         "region_bed": organism.default_bed,
         "caller": organism.caller,
-=======
-    default_bed = "nomadsMVP"
-    caller = "delve"
 
-    click.echo(f"Setting reference genome: {reference_name}")
-    click.echo(f"Setting default BED file: {default_bed}")
-    click.echo(f"Setting default variant caller: {caller}")
-
-    defaults = {
-        "reference_name": reference_name,
-        "region_bed": default_bed,
-        "caller": caller,
->>>>>>> 7b47f990
     }
     write_config(
         config={"defaults": defaults},
